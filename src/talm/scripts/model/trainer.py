import time
<<<<<<< HEAD
from typing import Generator
from logging import Logger
from pathlib import Path
from contextlib import contextmanager
=======
import inspect
from typing import Any, Generic, Literal, TypeVar
from logging import Logger
from pathlib import Path
from contextlib import contextmanager
from collections.abc import Iterable, Generator
>>>>>>> a390779f

import torch
from gressbar import ProgressBar
from torch.utils.data import DataLoader

from ...model import Model
from ...types import PathLike
from ..helpers import is_file_empty
from ...data.utils import ShardGenerator, ShardedDataLoader
from ...config.model import ModelConfig
from ...lr_scheduler import CosineDecayLR

DataLoaderType = ShardedDataLoader | DataLoader[Any]
DLType = TypeVar("DLType", bound=DataLoaderType)


class BaseTrainer(Generic[DLType]):
    """Wrapper class for training a `Model`.

    Attribtues:
        epochs (int): The number of epochs the `train` method will train for.
        model (nn.Module): The model being train.
        train_dataloader (ShardedDataLoader): The dataloader being trained on.
        val_dataloader (ShardedDataLoader): The evaluation dataloader.
        optimizer (torch.optim.Optimizer): The optimizer used when training.
        device (str): The torch device type
        log_file (PathLike): The file to log metrics to.
        checkpoint_dir (PathLike): The directory to save model checkpoints to.
        best_val_loss (float): The best val loss so far achieved during training. Defaults to inf.
    """

    def __init__(
        self,
        epochs: int,
        model: Model,
        model_name: str,
        train_dataloader: DLType,
        val_dataloader: DLType,
        optimizer: torch.optim.Optimizer,  # type: ignore
        log_file: PathLike,
        checkpoint_dir: PathLike,
        lr_scheduler: CosineDecayLR,
        logger: Logger,
        seed: int,
        gradient_clip_value: float = 1.0,
        logging_strategy: Literal["steps", "epochs"] = "epochs",
        logging_interval: int = 1,
    ) -> None:
        """Initialize a model trainer.

        Args:
            epochs (int): The number of epochs to train for.
            model (nn.Module): The model to train.
            train_dataloader (ShardedDataLoader): The dataloader to train on.
            val_dataloader (ShardedDataLoader): The dataloader to perform evaluation on during training.
            optimizer (torch.optim.Optimizer): The optimizer to use when training.
            log_file (PathLike): A string or `Path` pointing to a file to log training metrics to.
            checkpoint_dir (PathLike): A string or `Path` pointing to a file to save model checkpoints to.
            logger (Logger): A python Logger object to perform logging.
            gradient_clip_value (float): The clip value to clip gradient's with.
            seed (int): The seed to train with.
            logging_strategy (Literal["steps", "epochs"]): Whether to log at the end of epochs or at the end of steps.
            logging_interval (int): Logging, and therefore evaluation, will be performed at this interval.
                This respects `logging_strategy`, so a value of `20` means to log metrics every 20 steps.
        """

        if torch.cuda.is_available():
            self.device_type = "cuda"
        elif torch.backends.mps.is_built() and torch.backends.mps.is_available():
            self.device_type = "mps"
        else:
            self.device_type = "cpu"
<<<<<<< HEAD

        self._is_autocast_available: bool = torch.amp.is_autocast_available(  # type: ignore
            device_type=self.device_type
        )

=======

        self._is_autocast_available: bool = torch.amp.is_autocast_available(  # type: ignore
            device_type=self.device_type
        )

>>>>>>> a390779f
        self.device = self.device_type
        self.seed = seed
        self.model_name = model_name
        self.optimizer = optimizer
        self.model = model.to(self.device)
        self.epochs = epochs
        self.train_dataloader = train_dataloader
        self.val_dataloader = val_dataloader
        self.log_file = Path(log_file)
        self.checkpoint_dir = Path(checkpoint_dir)
        self.lr_scheduler = lr_scheduler
        self.current_step = 0
        self.best_val_loss = float("inf")
        self.metrics_to_log = (
            logging_strategy[:-1],
            "train_loss",
            "val_loss",
        )
        self._trainloader_len = len(train_dataloader)
        self.logger = logger
        self.gradient_clip_value = gradient_clip_value
        self.model_config_dict = {
            p: getattr(model.config, p)
            for p in inspect.signature(ModelConfig).parameters
        }
        self.log_interval = logging_interval
        self.log_strategy = logging_strategy

    def _log_msg(self, msg: str, mode: str) -> None:
        with open(self.log_file, mode) as f:
            f.write(" ".join([msg, "\n"]))

    def maybe_init_logging_file(self) -> None:
        if not self.log_file.exists() or is_file_empty(self.log_file):
            self._log_msg(" ".join(self.metrics_to_log), mode="w")

    def log_metrics(self, **metrics: float | str | int) -> None:
        ms = " ".join([str(metrics.get(m)) for m in self.metrics_to_log])
        self._log_msg(ms, mode="a")

    def create_checkpoint(self, epoch: int) -> None:
        ckpt = {
            "model": self.model.state_dict(),
            "config": self.model_config_dict,
            "optimizer": self.optimizer.state_dict(),
            "step": self.current_step,
            "epoch": epoch,
            "seed": self.seed,
        }
        self.checkpoint_dir.mkdir(exist_ok=True)
        f = self.checkpoint_dir / f"epoch_{epoch}.pt"
        self.logger.info(f"Saving model checkpoint to {f}")
        torch.save(ckpt, f)

    @contextmanager
    def compute_loss_context_manager(self) -> Generator[None, None, None]:
        if self._is_autocast_available:
            with torch.autocast(device_type=self.device_type, dtype=torch.bfloat16):
                yield None
        else:
            yield None

    def compute_loss(
        self, x: torch.Tensor, y: torch.Tensor, model: Model
    ) -> torch.Tensor:
        """Do a forward pass and compute the loss"""
        with self.compute_loss_context_manager():
            logits = self.model(x)
            loss = model.compute_loss(logits, y)
        return loss

<<<<<<< HEAD
=======
    def iter_dataloader(
        self, dataloader: DLType
    ) -> Iterable[tuple[torch.Tensor, torch.Tensor]]:
        raise NotImplementedError()

>>>>>>> a390779f
    def train_loop(
        self,
        model: Model,
        optimizer: torch.optim.Optimizer,  # type: ignore
        lr_scheduler: CosineDecayLR,
        device: str,
    ) -> tuple[float, float, float]:
        """Loop over the `train_dataloader` and train the model.

        Returns:
            ...
        """
        model.train()
        mean_loss = 0.0
        for i, (x, y) in enumerate(self.iter_dataloader(self.train_dataloader)):
            x, y = x.to(device), y.to(device)
            loss = self.compute_loss(x, y, model=model)
            optimizer.zero_grad(set_to_none=True)
            loss.backward()  # type: ignore
            grad_norm = torch.nn.utils.clip_grad_norm_(
                model.parameters(), self.gradient_clip_value
            )
            optimizer.step()
            lr = lr_scheduler.step()
            lossi = loss.item()
            mean_loss += lossi
            self.current_step += 1
            self.on_train_step_end(step=i + 1, train_loss=lossi)
        mean_loss /= i
        return (mean_loss, lr, grad_norm)

    def val_loop(
        self,
        model: Model,
        device: str,
    ) -> float:
        """Perform a validation over `val_dataloader`.

        Returns:
        `float`: The mean loss over all validation of `val_dataloader`.
        """
        model.eval()
        mean_loss = 0.0
        with torch.inference_mode():
            for i, (x, y) in enumerate(self.iter_dataloader(self.val_dataloader)):
                x, y = x.to(device), y.to(device)
                loss = self.compute_loss(x, y, model=model)
                mean_loss += loss.item()
        mean_loss /= i
        return mean_loss

    def on_epoch_start(self, epoch: int) -> None:
        self.progress_bar = ProgressBar(
            self._trainloader_len, bar_prefix=f"Epoch: {epoch}/{self.epochs}"
        )

    def on_train_step_end(self, step: int, train_loss: float) -> None:
        if self.log_strategy == "steps" and step % self.log_interval == 0:
            val_loss = self.val_loop(model=self.model, device=self.device)
            self.log_metrics(
                step=step,
                train_loss=train_loss,
                val_loss=val_loss,
            )
        self.progress_bar.update(
            step,
            info={"train loss": f"{train_loss:.4f}"},
            finished=False,
        )

    def on_epoch_end(
        self,
        epoch: int,
        train_loss: float,
        val_loss: float,
        lr: float,
        t: float,
        grad_norm: float,
    ) -> None:
        self.progress_bar.update(
            self._trainloader_len,
            info={
                "train loss": f"{train_loss:.4f}",
                "lr": f"{lr:e}",
                "grad norm": f"{grad_norm:.3f}",
                "val loss": f"{val_loss:.4f}",
                "time": f"{t:.1f}s",
            },
        )

        if val_loss < self.best_val_loss:
            self.best_val_loss = val_loss
            self.create_checkpoint(epoch=epoch)
        if self.log_strategy == "epochs":
            self.log_metrics(epoch=epoch, train_loss=train_loss, val_loss=val_loss)

    def _set_default_dtype(self) -> None:
        if self.device_type == "cuda" and torch.cuda.is_bf16_supported():
            torch.set_default_dtype(torch.bfloat16)  # type: ignore

    def _set_default_dtype(self) -> None:
        if self.device_type == "cuda" and torch.cuda.is_bf16_supported():
            torch.set_default_dtype(torch.bfloat16)  # type: ignore

    def on_train_begin(self) -> None:
        self.maybe_init_logging_file()
        torch.set_float32_matmul_precision("high")
        self._set_default_dtype()

    def train(self) -> None:
        """Train `self.model` over `self.epochs` epochs."""
        self.on_train_begin()
        for epoch in range(1, self.epochs + 1):
            self.on_epoch_start(epoch=epoch)
            t_start = time.time()
            train_loss, lr, grad_norm = self.train_loop(
                model=self.model,
                optimizer=self.optimizer,
                device=self.device,
                lr_scheduler=self.lr_scheduler,
            )
            val_loss = self.val_loop(model=self.model, device=self.device)
            t = time.time() - t_start
            self.on_epoch_end(
                epoch,
                train_loss=train_loss,
                val_loss=val_loss,
                lr=lr,
                t=t,
                grad_norm=grad_norm,
            )


class Trainer(BaseTrainer[ShardedDataLoader]):
    """Wrapper class for model pretraining. See `BaseTrainer` for more"""

    def iter_dataloader(self, dataloader: ShardedDataLoader) -> ShardGenerator:
        yield from dataloader.itershards()


class SFTrainer(BaseTrainer[DataLoader[Any]]):
    """Wrapper class for supervised fine tuning. See `BaseTrainer` for more"""

    def iter_dataloader(self, dataloader: DataLoader[Any]) -> DataLoader[Any]:
        return dataloader  # dataloader is already an iterator<|MERGE_RESOLUTION|>--- conflicted
+++ resolved
@@ -1,17 +1,10 @@
 import time
-<<<<<<< HEAD
-from typing import Generator
-from logging import Logger
-from pathlib import Path
-from contextlib import contextmanager
-=======
 import inspect
 from typing import Any, Generic, Literal, TypeVar
 from logging import Logger
 from pathlib import Path
 from contextlib import contextmanager
 from collections.abc import Iterable, Generator
->>>>>>> a390779f
 
 import torch
 from gressbar import ProgressBar
@@ -84,19 +77,11 @@
             self.device_type = "mps"
         else:
             self.device_type = "cpu"
-<<<<<<< HEAD
 
         self._is_autocast_available: bool = torch.amp.is_autocast_available(  # type: ignore
             device_type=self.device_type
         )
 
-=======
-
-        self._is_autocast_available: bool = torch.amp.is_autocast_available(  # type: ignore
-            device_type=self.device_type
-        )
-
->>>>>>> a390779f
         self.device = self.device_type
         self.seed = seed
         self.model_name = model_name
@@ -168,14 +153,11 @@
             loss = model.compute_loss(logits, y)
         return loss
 
-<<<<<<< HEAD
-=======
     def iter_dataloader(
         self, dataloader: DLType
     ) -> Iterable[tuple[torch.Tensor, torch.Tensor]]:
         raise NotImplementedError()
 
->>>>>>> a390779f
     def train_loop(
         self,
         model: Model,
